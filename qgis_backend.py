--- conflicted
+++ resolved
@@ -14,7 +14,6 @@
 import matplotlib.pyplot as plt
 import matplotlib.offsetbox as offsetbox
 
-<<<<<<< HEAD
 class qgis_backend:
 
     def __init__(self, host, database, username, password):
@@ -96,109 +95,11 @@
                     else:
                         raise ValueError(
                             'These selected geometry points do not contain valid loc_ids: ' + str(values))
-=======
-# Database Connection
-def fetch (query, data):
-    ## Using a PostgreSQL database
-    '''
-    with psy.connect(
-        host = "localhost",
-        database = "bis",
-        user = "",
-        password = ""
-        ) as dbcon:
-    '''
-    ## Using an Oracle database:
-
-    bis_dsn = cora.makedsn('sdrprod.rotterdam.local', 1521, service_name = 'PSBRBIS.ROTTERDAM.LOCAL')
-    with cora.connect(
-        user = "",
-        password = "",
-        dsn = bis_dsn
-            ) as dbcon:
-        # *Can be a: 
-        # 1. Oracle Easy Connect string
-        # 2. Oracle Net Connect Descriptor string
-        # 3. Net Service Name mapping to connect description
-
-        cur = dbcon.cursor()
-        cur.execute(query, data)
-        # Print('SQL QUERY: \n' + query )
-        fetched = cur.fetchall()
-        description = cur.description
-        return fetched, description
-
-# Getting the loc_id's from the Qgislayer
-def get_loc_ids(QgisLayer):
-    loc_ids = []
-    features = QgisLayer.selectedFeatures()
-
-    if len(features) > 0:
-        print(str(len(features)) + ' points were selected')
-        for f in features:
-            try:
-                loc_ids.append(f.attribute('loc_id'))
-            except KeyError:
-                raise KeyError(
-                    'This layer does not contain an attribute called loc_id')
-            except:
-                raise IOError(
-                    'Something went wrong in selecting the attribute \'loc_id\'')
-        return loc_ids
-    else:
-        raise KeyError('No features were selected in the layer')
-
-# Querying meetpunten
-def get_meetpunten(loc_ids):
-    if isinstance(loc_ids, (list, tuple, pd.Series)):
-        if len(loc_ids) > 0:
-            if(all(isinstance(x, int) for x in loc_ids)):
-                values = tuple(loc_ids)
-                bindValues = [':' + str(i+1) for i in range(len(values))]
-                query = 'SELECT * FROM bis_graf_loc_aanduidingen '\
-                    + 'INNER JOIN bis_meetpunten ON bis_meetpunten.mpt_id = bis_graf_loc_aanduidingen.loc_id '\
-                    + 'WHERE bis_graf_loc_aanduidingen.loc_id IN ({})'.format(','.join(bindValues))
-                fetched, description = fetch(query, values)
-
-                if (0 < len(fetched)):
-                    meetp_df = pd.DataFrame(fetched)
-                    colnames = [desc[0] for desc in description]
-                    meetp_df.columns = colnames
-                    meetp_df.GDS_ID = meetp_df.GDS_ID.fillna(0)
-                    meetp_df.GDS_ID = pd.to_numeric(
-                        meetp_df.GDS_ID, downcast='integer')
-                    return meetp_df
-                else:
-                    raise ValueError(
-                        'These selected geometry points do not contain valid loc_ids: ' + str(values))
-            else:
-                raise TypeError('not all inputs are integers')
-        else:
-            raise ValueError('No bor_ids were supplied.')
-    else:
-        raise TypeError('Input is not a list or tuple')
-
-# Querying geodossiers
-def get_geo_dossiers(gds_ids):
-    if isinstance(gds_ids, (list, tuple, pd.Series)):
-        if len(gds_ids) > 0:
-            if(all(isinstance(x, int) for x in gds_ids)):
-                values = tuple( gds_ids )
-                bindValues = [':' + str(i+1) for i in range(len(values))]
-                query = 'SELECT * FROM bis_geo_dossiers WHERE gds_id IN ({})'.format(','.join(bindValues))
-                fetched, description = fetch(query, values)
-                if (0 < len(fetched)):
-                    geod_df = pd.DataFrame(fetched)
-                    colnames = [ desc[0] for desc in description ]
-                    geod_df.columns = colnames
-                    return geod_df
->>>>>>> 3cc10d4f
                 else:
                     raise TypeError('not all inputs are integers')
             else:
                 raise ValueError('No bor_ids were supplied.')
         else:
-<<<<<<< HEAD
             raise TypeError('Input is not a list or tuple')
 
     # Querying geodossiers
@@ -219,34 +120,9 @@
                         ' do not contain any geodossiers.')
                 else:
                     raise TypeError('not all inputs are integers')
-=======
-            raise ValueError('No bor_ids were supplied.') 
-    else:
-        raise TypeError('Input is not a list or tuple')    
-
-# Querying geotechnische monsters
-def get_geotech_monsters(bor_ids):
-    if isinstance(bor_ids, (list, tuple, pd.Series)):
-        if len(bor_ids) > 0:
-            if(all(isinstance(x, (int)) for x in bor_ids)):
-                values = tuple(bor_ids)
-                bindValues = [':' + str(i+1) for i in range(len(values))]
-                query = 'SELECT * FROM bis_geotech_monsters WHERE bor_id IN ({})'.format(','.join(bindValues))
-                fetched, description = fetch(query, values)
-                if(len(fetched) > 0):
-                    g_mon_df = pd.DataFrame(fetched)
-                    colnames = [desc[0] for desc in description]
-                    g_mon_df.columns = colnames
-                    g_mon_df['Z_COORDINAAT_LAAG'] = pd.to_numeric(g_mon_df['Z_COORDINAAT_LAAG'])
-                    return g_mon_df
-                else:
-                    print('These selected boring(en): ' + str(values) + \
-                    ' do not contain any GEO_Monsters.')
->>>>>>> 3cc10d4f
             else:
                 raise ValueError('No bor_ids were supplied.') 
         else:
-<<<<<<< HEAD
             raise TypeError('Input is not a list or tuple')    
 
     # Querying geotechnische monsters
@@ -257,52 +133,12 @@
                     values = tuple(bor_ids)
                     query = 'SELECT * FROM bis_geotech_monsters WHERE bor_id IN %s'
                     fetched, description = self.fetch(query, (values,))
-=======
-            raise ValueError('No bor_ids were supplied.') 
-    else:
-        raise TypeError('Input is not a list or tuple')
-
-# Filter on height of the Geotechnical monsters        
-def select_on_z_coord(g_mon_df, zmax, zmin):
-    if isinstance(g_mon_df, pd.DataFrame):
-        new_g_mon_df = g_mon_df[(zmax > g_mon_df.Z_COORDINAAT_LAAG) & (g_mon_df.Z_COORDINAAT_LAAG > zmin)]
-        if new_g_mon_df is not None:
-            return new_g_mon_df
-        else:
-            print('Between ' + zmax + ' and ' + zmin + 'm there are no GEO_Monsters found.')
-    else:
-         raise TypeError('No pandas dataframe was supplied')
-
-# Querying TRX_proeven
-def get_trx(gtm_ids, proef_type = ('CD')):
-    if isinstance(gtm_ids, (list, tuple, pd.Series)):
-        if all(any(x == i for i in ('CU','CD','UU')) for x in proef_type):
-            if len(gtm_ids) > 0:
-                if all(isinstance( x, ( int )) for x in gtm_ids):
-                    values = list(gtm_ids)
-                    bindValues = [':' + str(i+1) for i in range(len(values))]
-                    proef_type = list(proef_type)
-                    bindProef = [':p' + str(i + 1) for i in range(len(proef_type))]
-                    bindAll = bindValues + bindProef
-                    values = values + proef_type
-                    bindDict = dict(zip(bindAll, values))
-                    query = 'SELECT * FROM bis_trx_proeven WHERE proef_type IN ({}) AND gtm_id IN ({})'.format(','.join(bindProef), ','.join(bindValues))
-                    fetched, description = fetch(query, bindDict)
->>>>>>> 3cc10d4f
                     if(len(fetched) > 0):
                         g_mon_df = pd.DataFrame(fetched)
                         colnames = [desc[0] for desc in description]
-<<<<<<< HEAD
                         g_mon_df.columns = colnames
                         g_mon_df['z_coordinaat_laag'] = pd.to_numeric(g_mon_df['z_coordinaat_laag'])
                         return g_mon_df
-=======
-                        trx_df.columns = colnames
-                        trx_df[['VOLUMEGEWICHT_DROOG', 'VOLUMEGEWICHT_NAT', 'WATERGEHALTE','TEREINSPANNING','BEZWIJKSNELHEID']] = \
-                        trx_df[['VOLUMEGEWICHT_DROOG', 'VOLUMEGEWICHT_NAT', 'WATERGEHALTE','TEREINSPANNING','BEZWIJKSNELHEID']].apply(pd.to_numeric)
-                        trx_df.VOLUMEGEWICHT_NAT = trx_df.VOLUMEGEWICHT_NAT.astype(float)
-                        return trx_df
->>>>>>> 3cc10d4f
                     else:
                         raise ValueError('These selected boring(en): ' + str(values) + \
                         ' do not contain any triaxiaal proeven.')
@@ -311,7 +147,6 @@
             else:
                 raise ValueError('No bor_ids were supplied.') 
         else:
-<<<<<<< HEAD
             raise TypeError('Input is not a list or tuple')
 
     # Filter on height of the Geotechnical monsters        
@@ -345,51 +180,11 @@
                                 ' do not contain any triaxiaal proeven with proef_type: ' + str(proef_type))
                     else:
                         raise TypeError('not all inputs are integers')
-=======
-            raise TypeError('Only CU, CD and UU or a combination of the types mentioned are allowed as proef_type')
-    else:
-        raise TypeError('Input is not a list or tuple')
-
-# Filter on Volumetric weight      
-def select_on_vg(trx_df, Vg_max=20, Vg_min=17, soort='nat'):
-    #Volume gewicht y in kN/m3
-    if isinstance(trx_df, pd.DataFrame):
-        if soort == 'nat':
-            new_trx_df = trx_df[(Vg_max >= trx_df.VOLUMEGEWICHT_NAT) & (trx_df.VOLUMEGEWICHT_NAT >= Vg_min)]
-        elif soort == 'droog':
-            new_trx_df = trx_df[(Vg_max >= trx_df.VOLUMEGEWICHT_DROOG) & (trx_df.VOLUMEGEWICHT_DROOG >= Vg_min)]
-        else:
-            raise TypeError('\'' + soort + '\' is not allowed as argument for soort,\
-                 only \'nat\' and \'droog\' are allowed.')
-        if new_trx_df is not None:
-            return new_trx_df
-        else:
-            print('Between: \'' + Vg_max + '\' and \'' + Vg_min + '\' kg/m3 there are no GEO_Monsters found')
-    else:
-        raise TypeError('No pandas dataframe was supplied')
-
-# Querying TRX_results
-def get_trx_result(gtm_ids):
-    if isinstance(gtm_ids, (list, tuple, pd.Series)):  
-        if len(gtm_ids) > 0:    
-            if all(isinstance(x, (int)) for x in gtm_ids):
-                values = list(gtm_ids)
-                bindValues = [':' + str(i+1) for i in range(len(values))]
-                query = 'SELECT * FROM bis_trx_proef_result WHERE gtm_id IN ({})'.format(','.join(bindValues)) 
-                fetched, description = fetch(query, values)
-                if( len( fetched ) > 0 ):
-                    trx_result_df = pd.DataFrame(fetched)
-                    colnames = [desc[0] for desc in description]
-                    trx_result_df.columns = colnames
-                    trx_result_df[['EA','COH','FI']] = trx_result_df[['EA','COH','FI']].apply(pd.to_numeric)
-                    return trx_result_df
->>>>>>> 3cc10d4f
                 else:
                     raise ValueError('No gtm_ids were supplied.')
             else:
                 raise TypeError('Only CU, CD and UU or a combination are allowed as proef_type')
         else:
-<<<<<<< HEAD
             raise TypeError('Input is not a list or tuple')
 
     # Filter on Volumetric weight      
@@ -448,33 +243,11 @@
                     else:
                         print('These selected geomonsters: ' + str(values) + \
                             ' do not contain any trx_dlp.')
-=======
-            raise ValueError('No gtm_ids were supplied.')
-    else:
-         raise TypeError('Input is not a list or tuple')   
-
-# Querying TRX_deelproeven
-def get_trx_dlp(gtm_ids):
-    if isinstance(gtm_ids, ( list, tuple, pd.Series ) ):   
-        if len(gtm_ids) > 0: 
-            if all(isinstance(x, (int)) for x in gtm_ids):
-                values = list(gtm_ids)
-                bindValues = [':' + str(i + 1) for i in range(len(values))]
-                query = 'SELECT * FROM bis_trx_dlp WHERE gtm_id IN ({})'.format(','.join(bindValues)) 
-                fetched, description = fetch(query, values)
-                if( len( fetched ) > 0 ):
-                    trx_dlp = pd.DataFrame(fetched)
-                    colnames = [desc[0] for desc in description]
-                    trx_dlp.columns = colnames
-                    trx_dlp.loc[:,'EPS50':] = trx_dlp.loc[:,'EPS50':].apply(pd.to_numeric)
-                    return trx_dlp
->>>>>>> 3cc10d4f
                 else:
                     raise TypeError('Not all inputs are integers')
             else:
                 raise ValueError('No gtm_ids were supplied.')
         else:
-<<<<<<< HEAD
             raise TypeError('Input is not a list or tuple')   
 
     # Querying TRX_dlp_results
@@ -495,34 +268,11 @@
                     else:
                         print('These selected boring(en): ' + str(values) + \
                             ' do not contain any trx_results.')
-=======
-            raise ValueError('No gtm_ids were supplied.')
-    else:
-         raise TypeError('Input is not a list or tuple')   
-
-# Querying TRX_dlp_results
-def get_trx_dlp_result(gtm_ids):
-    if isinstance(gtm_ids, (list, tuple, pd.Series)): 
-        if len(gtm_ids) > 0:
-            if all(isinstance(x, (int)) for x in gtm_ids):
-                values = list(gtm_ids)
-                bindValues = [':' + str(i + 1) for i in range(len(values))]
-                query = 'SELECT * FROM bis_trx_dlp_result WHERE gtm_id IN ({})'.format(','.join(bindValues))
-                fetched, description = fetch(query, values)
-                if( len( fetched ) > 0 ):
-                    trx_dlp_result = pd.DataFrame(fetched)
-                    colnames = [desc[0] for desc in description]
-                    trx_dlp_result.columns = colnames
-                    trx_dlp_result.rename(columns={'TPR_EA':'EA'},inplace=True)
-                    trx_dlp_result.loc[:,'EA':] = trx_dlp_result.loc[:,'EA':].apply(pd.to_numeric)
-                    return trx_dlp_result
->>>>>>> 3cc10d4f
                 else:
                     raise TypeError('Not all inputs are integers')
             else:
                 raise ValueError('No gtm_ids were supplied.')
         else:
-<<<<<<< HEAD
             raise TypeError('Input is not a list or tuple')   
 
     # Filter on ea/strain        
@@ -580,94 +330,8 @@
         eps = np.mean(y_res**2/y**2) # Normalised/Relative Error average for all points
         ### Einde Least Squares fitting
 
-=======
-            raise ValueError('No gtm_ids were supplied.')
-    else:
-         raise TypeError('Input is not a list or tuple')   
-
-# Filter on ea/strain        
-def select_on_ea(trx_result, ea = 2):
-     if isinstance(trx_result, pd.DataFrame): 
-         new_trx_result_ea = trx_result[ea == trx_result.EA]
-         return new_trx_result_ea
-     else:
-         raise TypeError('No pandas dataframe was supplied')
-
-# Calculating averages and standard deviations on TRX_results
-def get_average_per_ea(df_trx_result, ea = 5):
-    if isinstance(df_trx_result, pd.DataFrame):
-        df_trx_temp = select_on_ea(df_trx_result, ea)
-        mean_coh = round(np.mean( df_trx_temp['COH']), 1)
-        mean_fi = round(np.mean( df_trx_temp['FI']), 1)
-        std_coh = round(np.std( df_trx_temp['COH']),1)
-        std_fi = round(np.std( df_trx_temp['FI']), 1)
-        N = int(len(df_trx_temp.index))
-        return mean_fi,std_fi,mean_coh,std_coh,N
-    else:
-        raise TypeError('No pandas dataframe was supplied.')
-
-# Creating least square fits on TRX_dlp_results
-def get_least_squares( 
-    df_trx_dlp_result, 
-    plot_name = 'Lst_Sqrs_name', 
-    ea = 2, 
-    show_plot = True, 
-    save_plot = False
-    ):
-    df = select_on_ea( df_trx_dlp_result, ea)
-    data_full = (df.P, df.Q)
-    ### Begin Least Squares fitting van een 'linear regression'
-    x, y = data_full
-    N = len(x)
-    x_m = np.mean(x)
-    x_quadm = np.sum(x*x)/N
-    y_m = np.mean(y)
-    yx_quadm = np.sum(x*y)/N
-
-    a = (yx_quadm - y_m*x_m)/(x_quadm - x_m**2) # Hellings Coefficient
-    b = y_m - a*x_m   # Start Coefficent/cohesie
-    alpha = np.arctan(a) 
-    fi = np.arcsin(a)
-    coh = b/np.cos(fi)
-
-    def func(a,b,x):
-        return a*x + b
-
-    y_res = y - func(a,b,x)
-
-    E = np.sum(y_res**2) # Abs. Squared Error
-    E_per_n = E/N # Mean Squared Error 
-    eps = np.mean(y_res**2/y**2) # Normalised/Relative Error average for all points
-    ### Einde Least Squares fitting
-
-    
-    if show_plot or save_plot:
-        dlp1, dlp2, dlp3 = df[(df.TDP_DEELPROEF_NUMMER == 1)], df[(df.TDP_DEELPROEF_NUMMER == 2)], df[(df.TDP_DEELPROEF_NUMMER == 3)]
-        data_colors = ((dlp1.P, dlp1.Q, dlp1.GTM_ID), (dlp2.P, dlp2.Q, dlp2.GTM_ID), (dlp3.P, dlp3.Q, dlp3.GTM_ID))
-        colors = ('red', 'green', 'blue')
-        dlp_label = ('dlp 1', 'dlp 2', 'dlp 3')
-
-        fig = plt.figure(figsize=(14,7))
-        gs = fig.add_gridspec(2,3,width_ratios = [2,1,2])
-        ax = fig.add_subplot(gs[0:,0])
-        ax2 = fig.add_subplot(gs[0,1])
-        ax3 = fig.add_subplot(gs[1,1])
-        ax4 = fig.add_subplot(gs[0:,2], sharex=ax)
-        ## Plotten verschillende deelproeven
-        txt_annot = False
-        for data, color, lab in zip(data_colors, colors, dlp_label):
-            x2, y2, gtm_ids = data
-            y_res = y2 - func(a,b,x2)
-            ax.scatter(x2, y2, alpha=0.8, c=color, edgecolors='none', s=30, label=lab)
-            ax4.scatter(x2, y_res, alpha=0.8, c=color, edgecolors='none', s=30, label=lab)
-            for i in x2.index:
-                if y_res[i]**2 > 3*E_per_n:
-                    txt_annot = True
-                    ax4.annotate(gtm_ids[i], xy=(x2[i], y_res[i]), xycoords='data',weight='bold')
->>>>>>> 3cc10d4f
         
         if show_plot:
-<<<<<<< HEAD
             dlp1, dlp2, dlp3 = df[(df.deelproef_nummer == 1)], df[(df.deelproef_nummer == 2)], df[(df.deelproef_nummer == 3)]
             data_colors = ((dlp1.p, dlp1.q, dlp1.gtm_id), (dlp2.p, dlp2.q, dlp2.gtm_id), (dlp3.p, dlp3.q, dlp3.gtm_id))
             colors = ('red', 'green', 'blue')
@@ -749,35 +413,11 @@
                     else:
                         print('These selected boring(en): ' + str(values) + \
                             ' do not contain any SDP_Proeven.')
-=======
-            plt.show()
-        if save_plot:
-            pass
-    return round(np.degrees(fi),1), round(coh,1), round(E), round(E_per_n,1), round(eps*100,1), N
-
-# Querying compression tests\samendrukkingsproeven
-def get_sdp( gtm_ids ):
-    if isinstance(gtm_ids, ( list, tuple, pd.Series ) ): 
-        if len( gtm_ids ) > 0:
-            if all(isinstance(x, (int)) for x in gtm_ids):
-                values = list( gtm_ids )
-                bindValues = [':' + str(i + 1) for i in range(len(values))]
-                query = 'SELECT * FROM bis_sdp WHERE gtm_id IN ({})'.format(','.join(bindValues))
-                fetched, description = fetch(query, values)
-                if( len( fetched ) > 0 ):
-                    sdp_df = pd.DataFrame(fetched)
-                    colnames = [desc[0] for desc in description]
-                    sdp_df.columns = colnames
-                    sdp_df.loc[:,'VOLUMEGEWICHT_DROOG':] = \
-                        sdp_df.loc[:,'VOLUMEGEWICHT_DROOG':].apply(pd.to_numeric)
-                    return sdp_df
->>>>>>> 3cc10d4f
                 else:
                     raise TypeError('Not all inputs are integers')
             else:
                 raise ValueError('No gtm_ids were supplied.')
         else:
-<<<<<<< HEAD
             raise TypeError('Input is not a list or tuple')   
 
     # Querying sdp_results
@@ -798,34 +438,11 @@
                     else:
                         print('These selected boring(en): ' + str(values) + \
                             ' do not contain any SDP_results.')
-=======
-            raise ValueError('No gtm_ids were supplied.')
-    else:
-         raise TypeError('Input is not a list or tuple')   
-
-# Querying sdp_results
-def get_sdp_result( gtm_ids ):
-    if isinstance(gtm_ids, ( list, tuple, pd.Series ) ):
-        if len( gtm_ids ) > 0: 
-            if all(isinstance(x, (int)) for x in gtm_ids):
-                values = list( gtm_ids )
-                bindValues = [':' + str(i + 1) for i in range(len(values))]
-                query = 'SELECT * FROM bis_sdp_resultaten WHERE gtm_id IN ({})'.format(','.join(bindValues))
-                fetched, description = fetch(query, values)
-                if( len( fetched ) > 0 ):
-                    sdp_result_df = pd.DataFrame(fetched)
-                    colnames = [desc[0] for desc in description]
-                    sdp_result_df.columns = colnames
-                    sdp_result_df.loc[:,'LOAD':] = \
-                        sdp_result_df.loc[:,'LOAD':].apply(pd.to_numeric)
-                    return sdp_result_df
->>>>>>> 3cc10d4f
                 else:
                     raise TypeError('Not all inputs are integers')
             else:
                 raise ValueError('No gtm_ids were supplied.')
         else:
-<<<<<<< HEAD
             raise TypeError('Input is not a list or tuple')   
     # NOT USED
     def join_trx_with_trx_results( gtm_ids, proef_type = 'CD' ):
@@ -850,37 +467,6 @@
                         return trx_df
                     else:
                         raise ValueError('These selected boring(en): ' + str(values) + ' do not contain any trx + trx_result.')
-=======
-            raise ValueError('No gtm_ids were supplied.')
-    else:
-         raise TypeError('Input is not a list or tuple')   
-# NOT USED
-def join_trx_with_trx_results( gtm_ids, proef_type = 'CD' ):
-    if isinstance(gtm_ids, ( list, tuple, pd.Series ) ):
-        if len(gtm_ids) > 0:
-            if all( isinstance( x, ( int )) for x in gtm_ids ):
-
-                values = tuple(gtm_ids)
-                bindValues = [':' + str(i + 1) for i in range(len(values))]
-                proef_type = list(proef_type)
-                bindProef =[':p' + str(i + 1) for i in range(len(proef_type))]
-                bindAll = bindValues + bindProef
-                values = values + proef_type
-                bindDict = dict(zip(bindAll, values))
-                query = 'SELECT bis_trx_proeven.gtm_id, volumegewicht_droog, volumegewicht_nat, ' \
-                    + 'watergehalte, terreinspanning, bezwijksnelheid, trx_result.trx_volgnr, ea, '\
-                    + 'coh, fi FROM bis_trx_proeven ' \
-                    + 'INNER JOIN bis_trx_proef_result ON bis_trx_proeven.gtm_id = bis_trx_proef_result.gtm_id '\
-                    + 'AND bis_trx_proeven.trx_volgnr = bis_trx_proef_result.trx_volgnr '\
-                    + 'WHERE proef_type = ({}) AND bis_trx_proeven.gtm_id IN ({})'.format(','.join(bindProef), ','.join(bindValues))
-                fetched, description = fetch(query, bindDict)
-                if( len( fetched ) > 0 ):
-                    trx_df = pd.DataFrame(fetched)
-                    colnames = [desc[0] for desc in description]
-                    trx_df.columns = colnames
-                    trx_df.VOLUMEGEWICHT_NAT = trx_df.VOLUMEGEWICHT_NAT.astype(float)
-                    return trx_df
->>>>>>> 3cc10d4f
                 else:
                     raise TypeError('not all inputs are ints')    
             else:
